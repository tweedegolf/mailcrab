--- conflicted
+++ resolved
@@ -66,11 +66,7 @@
 
 ## Development
 
-<<<<<<< HEAD
-Install [Rust](https://www.rust-lang.org/learn/get-started) and (Trunk)[https://trunkrs.dev/]
-=======
 Install [Rust](https://www.rust-lang.org/learn/get-started) and [Trunk](https://trunkrs.dev/)
->>>>>>> 2349201a
 
 ```
 # clone the code
@@ -80,11 +76,7 @@
 cd backend
 cargo run
 
-<<<<<<< HEAD
-# serve the frontend
-=======
 # serve the frontend (in a new terminal window)
->>>>>>> 2349201a
 cd ../frontend
 trunk serve
 
