--- conflicted
+++ resolved
@@ -4,11 +4,7 @@
         Path, WebSocketUpgrade,
     },
     http::StatusCode,
-<<<<<<< HEAD
-    response::{IntoResponse, Html},
-=======
     response::{Html, IntoResponse},
->>>>>>> f52c824f
     routing::{get, get_service},
     Extension, Json, Router,
 };
